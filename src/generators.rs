--- conflicted
+++ resolved
@@ -124,13 +124,9 @@
                 let mut label = [b'G', 0, 0, 0, 0];
                 LittleEndian::write_u32(&mut label[1..5], party_index);
 
-<<<<<<< HEAD
-                GeneratorsChain::new(&label).take(n)
-=======
                 GeneratorsChain::new(&label)
                     .take(gens_capacity)
                     .collect::<Vec<_>>()
->>>>>>> 13ca4bf8
             }).collect();
 
         let H_vec = (0..party_capacity)
@@ -139,13 +135,9 @@
                 let mut label = [b'H', 0, 0, 0, 0];
                 LittleEndian::write_u32(&mut label[1..5], party_index);
 
-<<<<<<< HEAD
-                GeneratorsChain::new(&label).take(n)
-=======
                 GeneratorsChain::new(&label)
                     .take(gens_capacity)
                     .collect::<Vec<_>>()
->>>>>>> 13ca4bf8
             }).collect();
 
         Generators {
